--- conflicted
+++ resolved
@@ -2,21 +2,10 @@
 from settings.local import IS_CAPCUT_ENV
 from util import generate_draft_url, hex_to_rgb
 from pyJianYingDraft import trange, Font_type
-<<<<<<< HEAD
 from typing import Optional, List  # add List type hint
 from pyJianYingDraft import exceptions
 from create_draft import get_or_create_draft
 from pyJianYingDraft.text_segment import TextBubble, TextEffect, TextStyleRange
-=======
-from typing import Optional, List  # 修复List导入
-from pyJianYingDraft import exceptions
-from create_draft import get_or_create_draft
-from pyJianYingDraft.text_segment import TextBubble, TextEffect, TextStyleRange
-
-# 使用Python 3.10+的新特性：Union类型可以用 | 替代
-# from typing import Union
-# 可以写成: str | None 而不是 Optional[str]
->>>>>>> 369fa2d4
 
 def add_text_impl(
     text: str,
@@ -38,21 +27,6 @@
     # Background parameters
     background_color: str = "#000000",
     background_style: int = 1,
-<<<<<<< HEAD
-    background_alpha: float = 0.0,  # Default no background display
-    background_round_radius: float = 0.0,  # 背景圆角半径，范围0.0-1.0
-    background_height: float = 0.14,  # 背景高度，范围0.0-1.0
-    background_width: float = 0.14,  # 背景宽度，范围0.0-1.0
-    background_horizontal_offset: float = 0.5,  # 背景水平偏移，范围0.0-1.0
-    background_vertical_offset: float = 0.5,  # 背景垂直偏移，范围0.0-1.0
-    # 阴影参数
-    shadow_enabled: bool = False,  # 是否启用阴影
-    shadow_alpha: float = 0.9,  # 阴影透明度，范围0.0-1.0
-    shadow_angle: float = -45.0,  # 阴影角度，范围-180.0-180.0
-    shadow_color: str = "#000000",  # 阴影颜色
-    shadow_distance: float = 5.0,  # 阴影距离
-    shadow_smoothing: float = 0.15,  # 阴影平滑度，范围0.0-1.0
-=======
     background_alpha: float = 0.0,
     background_round_radius: float = 0.0,
     background_height: float = 0.14,
@@ -66,7 +40,6 @@
     shadow_color: str = "#000000",
     shadow_distance: float = 5.0,
     shadow_smoothing: float = 0.15,
->>>>>>> 369fa2d4
     # Bubble effect
     bubble_effect_id: str | None = None,
     bubble_resource_id: str | None = None,
@@ -78,17 +51,10 @@
     outro_duration: float = 0.5,
     width: int = 1080,
     height: int = 1920,
-<<<<<<< HEAD
     fixed_width: float = -1,  # Text fixed width ratio, default -1 means not fixed
     fixed_height: float = -1,  # Text fixed height ratio, default -1 means not fixed
     # 多样式文本参数
     text_styles: Optional[List[TextStyleRange]] = None,  # 文本的不同部分的样式列表
-=======
-    fixed_width: float = -1,
-    fixed_height: float = -1,
-    # Multi-style text parameters
-    text_styles: List[TextStyleRange] | None = None,  # 使用新语法
->>>>>>> 369fa2d4
 ):
     """
     Add text subtitle to the specified draft (configurable parameter version)
